

<<<<<<< HEAD
class TestClass(const(char *) n, int i, int j){
=======
class TestClass(const char * const n, int i, int j){
>>>>>>> 665b1b8e
	static Null(){
		return @("NULL"C, 0, 0);
	}
	
	static Default(int v){
		return @("NON-NULL"C, v, v + 1);
	}
	
	~{
		printf("Destroying TestClass(n: %s, i: %d, j: %d).\n"C,
			@n, @i, @j);
	}

	int getValue(){
		return 42;
	}
	
	void doSomething(){ }
}
<|MERGE_RESOLUTION|>--- conflicted
+++ resolved
@@ -1,10 +1,6 @@
 
 
-<<<<<<< HEAD
-class TestClass(const(char *) n, int i, int j){
-=======
 class TestClass(const char * const n, int i, int j){
->>>>>>> 665b1b8e
 	static Null(){
 		return @("NULL"C, 0, 0);
 	}
